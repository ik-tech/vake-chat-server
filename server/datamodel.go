package main

/******************************************************************************
 *
 *  Description :
 *
 *    Wire protocol structures
 *
 *****************************************************************************/

import (
	"net/http"
	"strings"
	"time"
)

// MsgGetOpts defines Get query parameters.
type MsgGetOpts struct {
	// Optional User ID to return result(s) for one user.
	User string `json:"user,omitempty"`
	// Optional topic name to return result(s) for one topic.
	Topic string `json:"topic,omitempty"`
	// Return results modified dince this timespamp.
	IfModifiedSince *time.Time `json:"ims,omitempty"`
	// Load messages/ranges with IDs equal or greater than this (inclusive or closed)
	SinceId int `json:"since,omitempty"`
	// Load messages/ranges with IDs lower than this (exclusive or open)
	BeforeId int `json:"before,omitempty"`
	// Limit the number of messages loaded
	Limit int `json:"limit,omitempty"`
}

// MsgGetQuery is a topic metadata or data query.
type MsgGetQuery struct {
	What string `json:"what"`

	// Parameters of "desc" request: IfModifiedSince
	Desc *MsgGetOpts `json:"desc,omitempty"`
	// Parameters of "sub" request: User, Topic, IfModifiedSince, Limit.
	Sub *MsgGetOpts `json:"sub,omitempty"`
	// Parameters of "data" request: Since, Before, Limit.
	Data *MsgGetOpts `json:"data,omitempty"`
	// Parameters of "del" request: Since, Before, Limit.
	Del *MsgGetOpts `json:"del,omitempty"`
}

// MsgSetSub is a payload in set.sub request to update current subscription or invite another user, {sub.what} == "sub"
type MsgSetSub struct {
	// User affected by this request. Default (empty): current user
	User string `json:"user,omitempty"`

	// Access mode change, either Given or Want depending on context
	Mode string `json:"mode,omitempty"`
}

// MsgSetDesc is a C2S in set.what == "desc", acc, sub message
type MsgSetDesc struct {
	DefaultAcs *MsgDefaultAcsMode `json:"defacs,omitempty"` // default access mode
	Public     interface{}        `json:"public,omitempty"`
	Private    interface{}        `json:"private,omitempty"` // Per-subscription private data
}

// MsgCredClient is an account credential such as email or phone number.
type MsgCredClient struct {
	// Credential type, i.e. `email` or `tel`.
	Method string `json:"meth,omitempty"`
	// Value to verify, i.e. `user@example.com` or `+18003287448`
	Value string `json:"val,omitempty"`
	// Verification response
	Response string `json:"resp,omitempty"`
	// Request parameters, such as preferences. Passed to valiator without interpretation.
	Params interface{} `json:"params,omitempty"`
}

// MsgSetQuery is an update to topic metadata: Desc, subscriptions, or tags.
type MsgSetQuery struct {
	// Topic metadata, new topic & new subscriptions only
	Desc *MsgSetDesc `json:"desc,omitempty"`
	// Subscription parameters
	Sub *MsgSetSub `json:"sub,omitempty"`
	// Indexable tags for user discovery
	Tags []string `json:"tags,omitempty"`
	// Update to account credentials.
	Cred *MsgCredClient `json:"cred,omitempty"`
}

// MsgDelRange is either an individual ID (HiId=0) or a randge of deleted IDs, low end inclusive (closed),
// high-end exclusive (open): [LowId .. HiId), e.g. 1..5 -> 1, 2, 3, 4
type MsgDelRange struct {
	LowId int `json:"low,omitempty"`
	HiId  int `json:"hi,omitempty"`
}

// Client to Server (C2S) messages

// MsgClientHi is a handshake {hi} message.
type MsgClientHi struct {
	// Message Id
	Id string `json:"id,omitempty"`
	// User agent
	UserAgent string `json:"ua,omitempty"`
	// Protocol version, i.e. "0.13"
	Version string `json:"ver,omitempty"`
	// Client's unique device ID
	DeviceID string `json:"dev,omitempty"`
	// ISO 639-1 human language of the connected device
	Lang string `json:"lang,omitempty"`
	// Platform code: ios, android, web.
	Platform string `json:"platf,omitempty"`
}

// MsgClientAcc is an {acc} message for creating or updating a user account.
type MsgClientAcc struct {
	// Message Id
	Id string `json:"id,omitempty"`
	// "newXYZ" to create a new user or UserId to update a user; default: current user.
	User string `json:"user,omitempty"`
	// Account state: normal, suspended.
	State string `json:"status,omitempty"`
	// Authentication level of the user when UserID is set and not equal to the current user.
	// Either "", "auth" or "anon". Default: ""
	AuthLevel string
	// Authentication token for resetting the password and maybe other one-time actions.
	Token []byte `json:"token,omitempty"`
	// The initial authentication scheme the account can use
	Scheme string `json:"scheme,omitempty"`
	// Shared secret
	Secret []byte `json:"secret,omitempty"`
	// Authenticate session with the newly created account
	Login bool `json:"login,omitempty"`
	// Indexable tags for user discovery
	Tags []string `json:"tags,omitempty"`
	// User initialization data when creating a new user, otherwise ignored
	Desc *MsgSetDesc `json:"desc,omitempty"`
	// Credentials to verify (email or phone or captcha)
	Cred []MsgCredClient `json:"cred,omitempty"`
}

// MsgClientLogin is a login {login} message.
type MsgClientLogin struct {
	// Message Id
	Id string `json:"id,omitempty"`
	// Authentication scheme
	Scheme string `json:"scheme,omitempty"`
	// Shared secret
	Secret []byte `json:"secret"`
	// Credntials being verified (email or phone or captcha etc.)
	Cred []MsgCredClient `json:"cred,omitempty"`
}

// MsgClientSub is a subscription request {sub} message.
type MsgClientSub struct {
	Id    string `json:"id,omitempty"`
	Topic string `json:"topic"`

	// The subscription request is non-interactive, i.e. issued by a service on behalf of a user.
	// This affects presence notifications.
	Background bool `json:"bkg,omitempty"`

	// Mirrors {set}.
	Set *MsgSetQuery `json:"set,omitempty"`

	// Mirrors {get}.
	Get *MsgGetQuery `json:"get,omitempty"`
}

const (
	constMsgMetaDesc = 1 << iota
	constMsgMetaSub
	constMsgMetaData
	constMsgMetaTags
	constMsgMetaDel
	constMsgMetaCred
)

const (
	constMsgDelTopic = iota + 1
	constMsgDelMsg
	constMsgDelSub
	constMsgDelUser
	constMsgDelCred
)

func parseMsgClientMeta(params string) int {
	var bits int
	parts := strings.SplitN(params, " ", 8)
	for _, p := range parts {
		switch p {
		case "desc":
			bits |= constMsgMetaDesc
		case "sub":
			bits |= constMsgMetaSub
		case "data":
			bits |= constMsgMetaData
		case "tags":
			bits |= constMsgMetaTags
		case "del":
			bits |= constMsgMetaDel
		case "cred":
			bits |= constMsgMetaCred
		default:
			// ignore unknown
		}
	}
	return bits
}

func parseMsgClientDel(params string) int {
	switch params {
	case "", "msg":
		return constMsgDelMsg
	case "topic":
		return constMsgDelTopic
	case "sub":
		return constMsgDelSub
	case "user":
		return constMsgDelUser
	case "cred":
		return constMsgDelCred
	default:
		// ignore
	}
	return 0
}

// MsgDefaultAcsMode is a topic default access mode.
type MsgDefaultAcsMode struct {
	Auth string `json:"auth,omitempty"`
	Anon string `json:"anon,omitempty"`
}

// MsgClientLeave is an unsubscribe {leave} request message.
type MsgClientLeave struct {
	Id    string `json:"id,omitempty"`
	Topic string `json:"topic"`
	Unsub bool   `json:"unsub,omitempty"`
}

// MsgClientPub is client's request to publish data to topic subscribers {pub}
type MsgClientPub struct {
	Id      string                 `json:"id,omitempty"`
	Topic   string                 `json:"topic"`
	NoEcho  bool                   `json:"noecho,omitempty"`
	Head    map[string]interface{} `json:"head,omitempty"`
	Content interface{}            `json:"content"`
}

// MsgClientGet is a query of topic state {get}.
type MsgClientGet struct {
	Id    string `json:"id,omitempty"`
	Topic string `json:"topic"`
	MsgGetQuery
}

// MsgClientSet is an update of topic state {set}
type MsgClientSet struct {
	Id    string `json:"id,omitempty"`
	Topic string `json:"topic"`
	MsgSetQuery
}

// MsgClientDel delete messages or topic {del}.
type MsgClientDel struct {
	Id    string `json:"id,omitempty"`
	Topic string `json:"topic,omitempty"`
	// What to delete:
	// * "msg" to delete messages (default)
	// * "topic" to delete the topic
	// * "sub" to delete a subscription to topic.
	// * "user" to delete or disable user.
	// * "cred" to delete credential (email or phone)
	What string `json:"what"`
	// Delete messages with these IDs (either one by one or a set of ranges)
	DelSeq []MsgDelRange `json:"delseq,omitempty"`
	// User ID of the user or subscription to delete
	User string `json:"user,omitempty"`
	// Credential to delete
	Cred *MsgCredClient `json:"cred,omitempty"`
	// Request to hard-delete objects (i.e. delete messages for all users), if such option is available.
	Hard bool `json:"hard,omitempty"`
}

// MsgClientNote is a client-generated notification for topic subscribers {note}.
type MsgClientNote struct {
	// There is no Id -- server will not akn {ping} packets, they are "fire and forget"
	Topic string `json:"topic"`
	// what is being reported: "recv" - message received, "read" - message read, "kp" - typing notification
	What string `json:"what"`
	// Server-issued message ID being reported
	SeqId int `json:"seq,omitempty"`
	// Client's count of unread messages to report back to the server. Used in push notifications on iOS.
	Unread int `json:"unread,omitempty"`
}

// ClientComMessage is a wrapper for client messages.
type ClientComMessage struct {
	Hi    *MsgClientHi    `json:"hi"`
	Acc   *MsgClientAcc   `json:"acc"`
	Login *MsgClientLogin `json:"login"`
	Sub   *MsgClientSub   `json:"sub"`
	Leave *MsgClientLeave `json:"leave"`
	Pub   *MsgClientPub   `json:"pub"`
	Get   *MsgClientGet   `json:"get"`
	Set   *MsgClientSet   `json:"set"`
	Del   *MsgClientDel   `json:"del"`
	Note  *MsgClientNote  `json:"note"`

	// Message ID denormalized
	id string
	// Un-routable (original) topic name denormalized from XXX.Topic.
	topic string
	// Sender's UserId as string
	from string
	// Sender's authentication level
	authLvl int
	// Timestamp when this message was received by the server
	timestamp time.Time
}

/////////////////////////////////////////////////////////////
// Server to client messages

// MsgLastSeenInfo contains info on user's appearance online - when & user agent
type MsgLastSeenInfo struct {
	// Timestamp of user's last appearance online.
	When *time.Time `json:"when,omitempty"`
	// User agent of the device when the user was last online.
	UserAgent string `json:"ua,omitempty"`
}

// MsgCredServer is an account credential such as email or phone number.
type MsgCredServer struct {
	// Credential type, i.e. `email` or `tel`.
	Method string `json:"meth,omitempty"`
	// Credential value, i.e. `user@example.com` or `+18003287448`
	Value string `json:"val,omitempty"`
	// Indicates that the credential is validated.
	Done bool `json:"done,omitempty"`
}

// MsgAccessMode is a definition of access mode.
type MsgAccessMode struct {
	// Access mode requested by the user
	Want string `json:"want,omitempty"`
	// Access mode granted to the user by the admin
	Given string `json:"given,omitempty"`
	// Cumulative access mode want & given
	Mode string `json:"mode,omitempty"`
}

// MsgTopicDesc is a topic description, S2C in Meta message.
type MsgTopicDesc struct {
	CreatedAt *time.Time `json:"created,omitempty"`
	UpdatedAt *time.Time `json:"updated,omitempty"`
	// Timestamp of the last message
	TouchedAt *time.Time `json:"touched,omitempty"`

	// Account state, 'me' topic only.
	State string `json:"state,omitempty"`

	// If the group topic is online.
	Online bool `json:"online,omitempty"`

	DefaultAcs *MsgDefaultAcsMode `json:"defacs,omitempty"`
	// Actual access mode
	Acs *MsgAccessMode `json:"acs,omitempty"`
	// Max message ID
	SeqId     int `json:"seq,omitempty"`
	ReadSeqId int `json:"read,omitempty"`
	RecvSeqId int `json:"recv,omitempty"`
	// Id of the last delete operation as seen by the requesting user
	DelId  int         `json:"clear,omitempty"`
	Public interface{} `json:"public,omitempty"`
	// Per-subscription private data
	Private interface{} `json:"private,omitempty"`
}

// MsgTopicSub is topic subscription details, sent in Meta message.
type MsgTopicSub struct {
	// Fields common to all subscriptions

	// Timestamp when the subscription was last updated
	UpdatedAt *time.Time `json:"updated,omitempty"`
	// Timestamp when the subscription was deleted
	DeletedAt *time.Time `json:"deleted,omitempty"`

	// If the subscriber/topic is online
	Online bool `json:"online,omitempty"`

	// Access mode. Topic admins receive the full info, non-admins receive just the cumulative mode
	// Acs.Mode = want & given. The field is not a pointer because at least one value is always assigned.
	Acs MsgAccessMode `json:"acs,omitempty"`
	// ID of the message reported by the given user as read
	ReadSeqId int `json:"read,omitempty"`
	// ID of the message reported by the given user as received
	RecvSeqId int `json:"recv,omitempty"`
	// Topic's public data
	Public interface{} `json:"public,omitempty"`
	// User's own private data per topic
	Private interface{} `json:"private,omitempty"`

	// Response to non-'me' topic

	// Uid of the subscribed user
	User string `json:"user,omitempty"`

	// The following sections makes sense only in context of getting
	// user's own subscriptions ('me' topic response)

	// Topic name of this subscription
	Topic string `json:"topic,omitempty"`
	// Timestamp of the last message in the topic.
	TouchedAt *time.Time `json:"touched,omitempty"`
	// ID of the last {data} message in a topic
	SeqId int `json:"seq,omitempty"`
	// Id of the latest Delete operation
	DelId int `json:"clear,omitempty"`

	// P2P topics only:

	// Other user's last online timestamp & user agent
	LastSeen *MsgLastSeenInfo `json:"seen,omitempty"`
}

// MsgDelValues describes request to delete messages.
type MsgDelValues struct {
	DelId  int           `json:"clear,omitempty"`
	DelSeq []MsgDelRange `json:"delseq,omitempty"`
}

// MsgServerCtrl is a server control message {ctrl}.
type MsgServerCtrl struct {
	Id     string      `json:"id,omitempty"`
	Topic  string      `json:"topic,omitempty"`
	Params interface{} `json:"params,omitempty"`

	Code      int       `json:"code"`
	Text      string    `json:"text,omitempty"`
	Timestamp time.Time `json:"ts"`
}

// Deep-shallow copy.
func (src *MsgServerCtrl) copy() *MsgServerCtrl {
	if src == nil {
		return nil
	}
	dst := *src
	return &dst
}

// MsgServerData is a server {data} message.
type MsgServerData struct {
	Topic string `json:"topic"`
	// ID of the user who originated the message as {pub}, could be empty if sent by the system
	From      string                 `json:"from,omitempty"`
	Timestamp time.Time              `json:"ts"`
	DeletedAt *time.Time             `json:"deleted,omitempty"`
	SeqId     int                    `json:"seq"`
	Head      map[string]interface{} `json:"head,omitempty"`
	Content   interface{}            `json:"content"`
}

// Deep-shallow copy.
func (src *MsgServerData) copy() *MsgServerData {
	if src == nil {
		return nil
	}
	dst := *src
	return &dst
}

// MsgServerPres is presence notification {pres} (authoritative update).
type MsgServerPres struct {
	Topic     string        `json:"topic"`
	Src       string        `json:"src,omitempty"`
	What      string        `json:"what"`
	UserAgent string        `json:"ua,omitempty"`
	SeqId     int           `json:"seq,omitempty"`
	DelId     int           `json:"clear,omitempty"`
	DelSeq    []MsgDelRange `json:"delseq,omitempty"`
	AcsTarget string        `json:"tgt,omitempty"`
	AcsActor  string        `json:"act,omitempty"`
	// Acs or a delta Acs. Need to marshal it to json under a name different than 'acs'
	// to allow different handling on the client
	Acs *MsgAccessMode `json:"dacs,omitempty"`

	// UNroutable params. All marked with `json:"-"` to exclude from json marshalling.
	// They are still serialized for intra-cluster communication.

	// Flag to break the reply loop
	WantReply bool `json:"-"`

	// Additional access mode filters when senting to topic's online members. Both filter conditions must be true.
	// send only to those who have this access mode.
	FilterIn int `json:"-"`
	// skip those who have this access mode.
	FilterOut int `json:"-"`

	// When sending to 'me', skip sessions subscribed to this topic
	SkipTopic string `json:"-"`

	// Send to sessions of a single user only
	SingleUser string `json:"-"`

	// Exclude sessions of a single user
	ExcludeUser string `json:"-"`
}

// Deep-shallow copy.
func (src *MsgServerPres) copy() *MsgServerPres {
	if src == nil {
		return nil
	}
	dst := *src
	return &dst
}

// MsgServerMeta is a topic metadata {meta} update.
type MsgServerMeta struct {
	Id    string `json:"id,omitempty"`
	Topic string `json:"topic"`

	Timestamp *time.Time `json:"ts,omitempty"`

	// Topic description
	Desc *MsgTopicDesc `json:"desc,omitempty"`
	// Subscriptions as an array of objects
	Sub []MsgTopicSub `json:"sub,omitempty"`
	// Delete ID and the ranges of IDs of deleted messages
	Del *MsgDelValues `json:"del,omitempty"`
	// User discovery tags
	Tags []string `json:"tags,omitempty"`
	// Account credentials, 'me' only.
	Cred []*MsgCredServer `json:"cred,omitempty"`
}

// Deep-shallow copy of meta message. Deep copy of Id and Topic fields, shallow copy of payload.
func (src *MsgServerMeta) copy() *MsgServerMeta {
	if src == nil {
		return nil
	}
	dst := *src
	return &dst
}

// MsgServerInfo is the server-side copy of MsgClientNote with From added (non-authoritative).
type MsgServerInfo struct {
	Topic string `json:"topic"`
	// ID of the user who originated the message
	From string `json:"from"`
	// what is being reported: "rcpt" - message received, "read" - message read, "kp" - typing notification
	What string `json:"what"`
	// Server-issued message ID being reported
	SeqId int `json:"seq,omitempty"`
}

<<<<<<< HEAD
// Session parameter overrides.
// Used by the remote topic masters to impersonate multiple proxied sessions.
type sessionOverrides struct {
	// Proxied session id.
	sid string
	// Topic id the session represents.
	rcptTo string
	// Incoming request pointer. Set for topic proxy requests.
	origReq interface{}
=======
// Deep copy
func (src *MsgServerInfo) copy() *MsgServerInfo {
	if src == nil {
		return nil
	}
	dst := *src
	return &dst
>>>>>>> 2ed5cc07
}

// ServerComMessage is a wrapper for server-side messages.
type ServerComMessage struct {
	Ctrl *MsgServerCtrl `json:"ctrl,omitempty"`
	Data *MsgServerData `json:"data,omitempty"`
	Meta *MsgServerMeta `json:"meta,omitempty"`
	Pres *MsgServerPres `json:"pres,omitempty"`
	Info *MsgServerInfo `json:"info,omitempty"`

	// MsgServerData has no Id field, copying it here for use in {ctrl} aknowledgements
	id string
	// to: topic
	rcptto string
	// timestamp for consistency of timestamps in {ctrl} messages
	timestamp time.Time
	// User ID of the sender of the original message.
	from string
	// Originating session to send an aknowledgement to. Could be nil.
	sess *Session
	// Session parameter overrides. Used when a topic is hosted remotely. Could be nil.
	sessOverrides *sessionOverrides
	// Should the packet be sent to the original session? SessionID to skip.
	skipSid string
}

// Deep-shallow copy of ServerComMessage. Deep copy of service fields,
// shallow copy of session and payload.
func (src *ServerComMessage) copy() *ServerComMessage {
	if src == nil {
		return nil
	}
	dst := &ServerComMessage{
		id:        src.id,
		rcptto:    src.rcptto,
		timestamp: src.timestamp,
		from:      src.from,
		sess:      src.sess,
		skipSid:   src.skipSid,
	}

	dst.Ctrl = src.Ctrl.copy()
	dst.Data = src.Data.copy()
	dst.Meta = src.Meta.copy()
	dst.Pres = src.Pres.copy()
	dst.Info = src.Info.copy()

	return dst
}

// Generators of server-side error messages {ctrl}.

// NoErr indicates successful completion (200)
func NoErr(id, topic string, ts time.Time) *ServerComMessage {
	return NoErrParams(id, topic, ts, nil)
}

// NoErrParams indicates successful completion with additional parameters (200)
func NoErrParams(id, topic string, ts time.Time, params interface{}) *ServerComMessage {
	return &ServerComMessage{Ctrl: &MsgServerCtrl{
		Id:        id,
		Code:      http.StatusOK, // 200
		Text:      "ok",
		Topic:     topic,
		Params:    params,
		Timestamp: ts}}
}

// NoErrCreated indicated successful creation of an object (201).
func NoErrCreated(id, topic string, ts time.Time) *ServerComMessage {
	return &ServerComMessage{Ctrl: &MsgServerCtrl{
		Id:        id,
		Code:      http.StatusCreated, // 201
		Text:      "created",
		Topic:     topic,
		Timestamp: ts}}
}

// NoErrAccepted indicates request was accepted but not perocessed yet (202).
func NoErrAccepted(id, topic string, ts time.Time) *ServerComMessage {
	return &ServerComMessage{Ctrl: &MsgServerCtrl{
		Id:        id,
		Code:      http.StatusAccepted, // 202
		Text:      "accepted",
		Topic:     topic,
		Timestamp: ts}}
}

// NoErrEvicted indicates that the user was disconnected from topic for no fault of the user (205).
func NoErrEvicted(id, topic string, ts time.Time) *ServerComMessage {
	return &ServerComMessage{Ctrl: &MsgServerCtrl{
		Id:        id,
		Code:      http.StatusResetContent, // 205
		Text:      "evicted",
		Topic:     topic,
		Timestamp: ts}}
}

// NoErrShutdown means user was disconnected from topic because system shutdown is in progress (205).
func NoErrShutdown(ts time.Time) *ServerComMessage {
	return &ServerComMessage{Ctrl: &MsgServerCtrl{
		Code:      http.StatusResetContent, // 205
		Text:      "server shutdown",
		Timestamp: ts}}
}

// 3xx

// InfoValidateCredentials requires user to confirm credentials before going forward (300).
func InfoValidateCredentials(id string, ts time.Time) *ServerComMessage {
	return &ServerComMessage{Ctrl: &MsgServerCtrl{
		Id:        id,
		Code:      http.StatusMultipleChoices, // 300
		Text:      "validate credentials",
		Timestamp: ts}}
}

// InfoChallenge requires user to respond to presented challenge before login can be completed (300).
func InfoChallenge(id string, ts time.Time, challenge []byte) *ServerComMessage {
	return &ServerComMessage{Ctrl: &MsgServerCtrl{
		Id:        id,
		Code:      http.StatusMultipleChoices, // 300
		Text:      "challenge",
		Params:    map[string]interface{}{"challenge": challenge},
		Timestamp: ts}}
}

// InfoAuthReset is sent in response to request to reset authentication when it was completed but login was not performed (301).
func InfoAuthReset(id string, ts time.Time) *ServerComMessage {
	return &ServerComMessage{Ctrl: &MsgServerCtrl{
		Id:        id,
		Code:      http.StatusMovedPermanently, // 301
		Text:      "auth reset",
		Timestamp: ts}}
}

// InfoAlreadySubscribed response means request to subscribe was ignored because user is already subscribed (304).
func InfoAlreadySubscribed(id, topic string, ts time.Time) *ServerComMessage {
	return &ServerComMessage{Ctrl: &MsgServerCtrl{
		Id:        id,
		Code:      http.StatusNotModified, // 304
		Text:      "already subscribed",
		Topic:     topic,
		Timestamp: ts}}
}

// InfoNotJoined response means request to leave was ignored because user was not subscribed (304).
func InfoNotJoined(id, topic string, ts time.Time) *ServerComMessage {
	return &ServerComMessage{Ctrl: &MsgServerCtrl{
		Id:        id,
		Code:      http.StatusNotModified, // 304
		Text:      "not joined",
		Topic:     topic,
		Timestamp: ts}}
}

// InfoNoAction response means request was ignored because the object was already in the desired state (304).
func InfoNoAction(id, topic string, ts time.Time) *ServerComMessage {
	return &ServerComMessage{Ctrl: &MsgServerCtrl{
		Id:        id,
		Code:      http.StatusNotModified, // 304
		Text:      "no action",
		Topic:     topic,
		Timestamp: ts}}
}

// InfoNotModified response means update request was a noop (304).
func InfoNotModified(id, topic string, ts time.Time) *ServerComMessage {
	return &ServerComMessage{Ctrl: &MsgServerCtrl{
		Id:        id,
		Code:      http.StatusNotModified, // 304
		Text:      "not modified",
		Topic:     topic,
		Timestamp: ts}}
}

// InfoFound redirects to a new resource (307).
func InfoFound(id, topic string, ts time.Time) *ServerComMessage {
	return &ServerComMessage{Ctrl: &MsgServerCtrl{
		Id:        id,
		Code:      http.StatusTemporaryRedirect, // 307
		Text:      "found",
		Topic:     topic,
		Timestamp: ts}}
}

// 4xx Errors

// ErrMalformed request malformed (400).
func ErrMalformed(id, topic string, ts time.Time) *ServerComMessage {
	return &ServerComMessage{Ctrl: &MsgServerCtrl{
		Id:        id,
		Code:      http.StatusBadRequest, // 400
		Text:      "malformed",
		Topic:     topic,
		Timestamp: ts}}
}

// ErrAuthRequired authentication required  - user must authenticate first (401).
func ErrAuthRequired(id, topic string, ts time.Time) *ServerComMessage {
	return &ServerComMessage{Ctrl: &MsgServerCtrl{
		Id:        id,
		Code:      http.StatusUnauthorized, // 401
		Text:      "authentication required",
		Topic:     topic,
		Timestamp: ts}}
}

// ErrAuthFailed authentication failed (401).
func ErrAuthFailed(id, topic string, ts time.Time) *ServerComMessage {
	return &ServerComMessage{Ctrl: &MsgServerCtrl{
		Id:        id,
		Code:      http.StatusUnauthorized, // 401
		Text:      "authentication failed",
		Topic:     topic,
		Timestamp: ts}}
}

// ErrAuthUnknownScheme authentication scheme is unrecognized or invalid (401).
func ErrAuthUnknownScheme(id, topic string, ts time.Time) *ServerComMessage {
	return &ServerComMessage{Ctrl: &MsgServerCtrl{
		Id:        id,
		Code:      http.StatusUnauthorized, // 401
		Text:      "unknown authentication scheme",
		Topic:     topic,
		Timestamp: ts}}
}

// ErrPermissionDenied user is authenticated but operation is not permitted (403).
func ErrPermissionDenied(id, topic string, ts time.Time) *ServerComMessage {
	return &ServerComMessage{Ctrl: &MsgServerCtrl{
		Id:        id,
		Code:      http.StatusForbidden, // 403
		Text:      "permission denied",
		Topic:     topic,
		Timestamp: ts}}
}

// ErrAPIKeyRequired  valid API key is required (403).
func ErrAPIKeyRequired(ts time.Time) *ServerComMessage {
	return &ServerComMessage{Ctrl: &MsgServerCtrl{
		Code:      http.StatusForbidden,
		Text:      "valid API key required",
		Timestamp: ts}}
}

// ErrSessionNotFound  valid API key is required (403).
func ErrSessionNotFound(ts time.Time) *ServerComMessage {
	return &ServerComMessage{Ctrl: &MsgServerCtrl{
		Code:      http.StatusForbidden,
		Text:      "invalid or expired session",
		Timestamp: ts}}
}

// ErrTopicNotFound topic is not found (404).
func ErrTopicNotFound(id, topic string, ts time.Time) *ServerComMessage {
	return &ServerComMessage{Ctrl: &MsgServerCtrl{
		Id:        id,
		Code:      http.StatusNotFound,
		Text:      "topic not found", // 404
		Topic:     topic,
		Timestamp: ts}}
}

// ErrUserNotFound user is not found (404).
func ErrUserNotFound(id, topic string, ts time.Time) *ServerComMessage {
	return &ServerComMessage{Ctrl: &MsgServerCtrl{
		Id:        id,
		Code:      http.StatusNotFound, // 404
		Text:      "user not found",
		Topic:     topic,
		Timestamp: ts}}
}

// ErrNotFound is an error for missing objects other than user or topic (404).
func ErrNotFound(id, topic string, ts time.Time) *ServerComMessage {
	return &ServerComMessage{Ctrl: &MsgServerCtrl{
		Id:        id,
		Code:      http.StatusNotFound, // 404
		Text:      "not found",
		Topic:     topic,
		Timestamp: ts}}
}

// ErrOperationNotAllowed a valid operation is not permitted in this context (405).
func ErrOperationNotAllowed(id, topic string, ts time.Time) *ServerComMessage {
	return &ServerComMessage{Ctrl: &MsgServerCtrl{
		Id:        id,
		Code:      http.StatusMethodNotAllowed, // 405
		Text:      "operation or method not allowed",
		Topic:     topic,
		Timestamp: ts}}
}

// ErrInvalidResponse indicates that the client's response in invalid (406).
func ErrInvalidResponse(id, topic string, ts time.Time) *ServerComMessage {
	return &ServerComMessage{Ctrl: &MsgServerCtrl{
		Id:        id,
		Code:      http.StatusNotAcceptable, // 406
		Text:      "invalid response",
		Topic:     topic,
		Timestamp: ts}}
}

// ErrAlreadyAuthenticated invalid attempt to authenticate an already authenticated session
// Switching users is not supported (409).
func ErrAlreadyAuthenticated(id, topic string, ts time.Time) *ServerComMessage {
	return &ServerComMessage{Ctrl: &MsgServerCtrl{
		Id:        id,
		Code:      http.StatusConflict, // 409
		Text:      "already authenticated",
		Topic:     topic,
		Timestamp: ts}}
}

// ErrDuplicateCredential attempt to create a duplicate credential (409).
func ErrDuplicateCredential(id, topic string, ts time.Time) *ServerComMessage {
	return &ServerComMessage{Ctrl: &MsgServerCtrl{
		Id:        id,
		Code:      http.StatusConflict, // 409
		Text:      "duplicate credential",
		Topic:     topic,
		Timestamp: ts}}
}

// ErrAttachFirst must attach to topic first (409).
func ErrAttachFirst(id, topic string, ts time.Time) *ServerComMessage {
	return &ServerComMessage{Ctrl: &MsgServerCtrl{
		Id:        id,
		Code:      http.StatusConflict, // 409
		Text:      "must attach first",
		Topic:     topic,
		Timestamp: ts}}
}

// ErrAlreadyExists the object already exists (409).
func ErrAlreadyExists(id, topic string, ts time.Time) *ServerComMessage {
	return &ServerComMessage{Ctrl: &MsgServerCtrl{
		Id:        id,
		Code:      http.StatusConflict, // 409
		Text:      "already exists",
		Topic:     topic,
		Timestamp: ts}}
}

// ErrCommandOutOfSequence invalid sequence of comments, i.e. attempt to {sub} before {hi} (409).
func ErrCommandOutOfSequence(id, unused string, ts time.Time) *ServerComMessage {
	return &ServerComMessage{Ctrl: &MsgServerCtrl{
		Id:        id,
		Code:      http.StatusConflict, // 409
		Text:      "command out of sequence",
		Timestamp: ts}}
}

// ErrGone topic deleted or user banned (410).
func ErrGone(id, topic string, ts time.Time) *ServerComMessage {
	return &ServerComMessage{Ctrl: &MsgServerCtrl{
		Id:        id,
		Code:      http.StatusGone, // 410
		Text:      "gone",
		Topic:     topic,
		Timestamp: ts}}
}

// ErrTooLarge packet or request size exceeded the limit (413).
func ErrTooLarge(id, topic string, ts time.Time) *ServerComMessage {
	return &ServerComMessage{Ctrl: &MsgServerCtrl{
		Id:        id,
		Code:      http.StatusRequestEntityTooLarge, // 413
		Text:      "too large",
		Topic:     topic,
		Timestamp: ts}}
}

// ErrPolicy request violates a policy (e.g. password is too weak or too many subscribers) (422).
func ErrPolicy(id, topic string, ts time.Time) *ServerComMessage {
	return &ServerComMessage{Ctrl: &MsgServerCtrl{
		Id:        id,
		Code:      http.StatusUnprocessableEntity, // 422
		Text:      "policy violation",
		Topic:     topic,
		Timestamp: ts}}
}

// ErrLocked operation rejected because the topic is being deleted (423).
func ErrLocked(id, topic string, ts time.Time) *ServerComMessage {
	return &ServerComMessage{Ctrl: &MsgServerCtrl{
		Id:        id,
		Code:      http.StatusLocked, // 423
		Text:      "locked",
		Topic:     topic,
		Timestamp: ts}}
}

// ErrUnknown database or other server error (500).
func ErrUnknown(id, topic string, ts time.Time) *ServerComMessage {
	return &ServerComMessage{Ctrl: &MsgServerCtrl{
		Id:        id,
		Code:      http.StatusInternalServerError, // 500
		Text:      "internal error",
		Topic:     topic,
		Timestamp: ts}}
}

// ErrNotImplemented feature not implemented (501).
func ErrNotImplemented(id, topic string, ts time.Time) *ServerComMessage {
	return &ServerComMessage{Ctrl: &MsgServerCtrl{
		Id:        id,
		Code:      http.StatusNotImplemented, // 501
		Text:      "not implemented",
		Topic:     topic,
		Timestamp: ts}}
}

// ErrClusterUnreachable in-cluster communication has failed (502).
func ErrClusterUnreachable(id, topic string, ts time.Time) *ServerComMessage {
	return &ServerComMessage{Ctrl: &MsgServerCtrl{
		Id:        id,
		Code:      http.StatusBadGateway, // 502
		Text:      "cluster unreachable",
		Topic:     topic,
		Timestamp: ts}}
}

// ErrVersionNotSupported invalid (too low) protocol version (505).
func ErrVersionNotSupported(id string, ts time.Time) *ServerComMessage {
	return &ServerComMessage{Ctrl: &MsgServerCtrl{
		Id:        id,
		Code:      http.StatusHTTPVersionNotSupported, // 505
		Text:      "version not supported",
		Timestamp: ts}}
}<|MERGE_RESOLUTION|>--- conflicted
+++ resolved
@@ -554,7 +554,6 @@
 	SeqId int `json:"seq,omitempty"`
 }
 
-<<<<<<< HEAD
 // Session parameter overrides.
 // Used by the remote topic masters to impersonate multiple proxied sessions.
 type sessionOverrides struct {
@@ -564,7 +563,8 @@
 	rcptTo string
 	// Incoming request pointer. Set for topic proxy requests.
 	origReq interface{}
-=======
+}
+
 // Deep copy
 func (src *MsgServerInfo) copy() *MsgServerInfo {
 	if src == nil {
@@ -572,7 +572,6 @@
 	}
 	dst := *src
 	return &dst
->>>>>>> 2ed5cc07
 }
 
 // ServerComMessage is a wrapper for server-side messages.
