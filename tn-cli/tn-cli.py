#!/usr/bin/env python

"""Python implementation of Tinode command line client using gRPC."""

# To make print() compatible between p2 and p3
from __future__ import print_function

import argparse
import base64
import grpc
import json
from PIL import Image
try:
    from io import BytesIO as memory_io
except ImportError:
    from cStringIO import StringIO as memory_io
import mimetypes
import os
import pkg_resources
import platform
from prompt_toolkit import PromptSession
try:
    import Queue as queue
except ImportError:
    import queue
import random
import re
import requests
import shlex
import sys
import threading
import time

from google.protobuf import json_format

# Import generated grpc modules
from tinode_grpc import pb
from tinode_grpc import pbx

APP_NAME = "tn-cli"
APP_VERSION = "1.3.0"
PROTOCOL_VERSION = "0"
LIB_VERSION = pkg_resources.get_distribution("tinode_grpc").version
GRPC_VERSION = pkg_resources.get_distribution("grpcio").version

# Maximum in-band (included directly into the message) attachment size which fits into
# a message of 256K in size, assuming base64 encoding and 1024 bytes of overhead.
# This is size of an object *before* base64 encoding is applied.
MAX_INBAND_ATTACHMENT_SIZE = 195840

# Absolute maximum attachment size to be used with the server = 8MB.
MAX_EXTERN_ATTACHMENT_SIZE = 1 << 23

# Maximum allowed linear dimension of an inline image in pixels.
MAX_IMAGE_DIM = 768

# 5 seconds timeout for .await/.must commands.
AWAIT_TIMEOUT = 5

# This is needed for gRPC SSL to work correctly.
os.environ["GRPC_SSL_CIPHER_SUITES"] = "HIGH+ECDSA"

# Enable the following variables for debugging.
# os.environ["GRPC_TRACE"] = "all"
# os.environ["GRPC_VERBOSITY"] = "INFO"

# Dictionary wich contains lambdas to be executed when server {ctrl} response is received.
OnCompletion = {}

# Outstanding request for a synchronous message.
WaitingFor = None

# Last obtained authentication token
AuthToken = ''

# IO queues and a thread for asynchronous input/output
InputQueue = queue.Queue()
OutputQueue = queue.Queue()
InputThread = None

# Detect if the tn-cli is running interactively or being piped.
IsInteractive = sys.stdin.isatty()
Prompt = None

# Print prompts in interactive mode only.
def printout(*args):
    if IsInteractive:
        print(*args)

def printerr(*args):
    text = ""
    for a in args:
        text = text + str(a) + " "
    # Strip just the spaces here, don't strip the newline or tabs.
    text = text.strip(" ")
    if text:
        sys.stderr.write(text + "\n")

# Python is retarded.
class dotdict(dict):
    """dot.notation access to dictionary attributes"""
    __getattr__ = dict.get
    __setattr__ = dict.__setitem__
    __delattr__ = dict.__delitem__

# Default values for user and topic
DefaultUser = None
DefaultTopic = None

# Variables: results of command execution
Variables = {}

# Pack user's name and avatar into a vcard.
def make_vcard(fn, photofile):
    card = None

    if (fn != None and fn.strip() != "") or photofile != None:
        card = {}
        if fn != None:
            card['fn'] = fn.strip()

        if photofile != None:
            try:
                f = open(photofile, 'rb')
                # File extension is used as a file type
                mimetype = mimetypes.guess_type(photofile)
                if mimetype[0]:
                    mimetype = mimetype[0].split("/")[1]
                else:
                    mimetype = 'jpeg'
                data = base64.b64encode(f.read())
                # python3 fix.
                if type(data) is not str:
                    data = data.decode()
                card['photo'] = {
                    'data': data,
                    'type': mimetype
                }
                f.close()
            except IOError as err:
                stdoutln("Error opening '" + photofile + "':", err)

    return card

# Create drafty representation of a message with an inline image.
def inline_image(filename):
    try:
        im = Image.open(filename, 'r')
        width = im.width
        height = im.height
        format = im.format if im.format else "JPEG"
        if width > MAX_IMAGE_DIM or height > MAX_IMAGE_DIM:
            # Scale the image
            scale = min(min(width, MAX_IMAGE_DIM) / width, min(height, MAX_IMAGE_DIM) / height)
            width = int(width * scale)
            height = int(height * scale)
            resized = im.resize((width, height))
            im.close()
            im = resized

        mimetype = 'image/' + format.lower()
        bitbuffer = memory_io()
        im.save(bitbuffer, format=format)
        data = base64.b64encode(bitbuffer.getvalue())

        # python3 fix.
        if type(data) is not str:
            data = data.decode()

        result = {
            'txt': ' ',
            'fmt': [{'len': 1}],
            'ent': [{'tp': 'IM', 'data':
                {'val': data, 'mime': mimetype, 'width': width, 'height': height,
                    'name': os.path.basename(filename)}}]
        }
        im.close()
        return result
    except IOError as err:
        stdoutln("Failed processing image '" + filename + "':", err)
        return None

# Create a drafty message with an *in-band* attachment.
def attachment(filename):
    try:
        f = open(filename, 'rb')
        # Try to guess the mime type.
        mimetype = mimetypes.guess_type(filename)
        data = base64.b64encode(f.read())
        # python3 fix.
        if type(data) is not str:
            data = data.decode()
        result = {
            'fmt': [{'at': -1}],
            'ent': [{'tp': 'EX', 'data':{
                'val': data, 'mime': mimetype, 'name':os.path.basename(filename)
            }}]
        }
        f.close()
        return result
    except IOError as err:
        stdoutln("Error processing attachment '" + filename + "':", err)
        return None

# encode_to_bytes takes an object/dictionary and converts it to json-formatted byte array.
def encode_to_bytes(src):
    if src == None:
        return None
    return json.dumps(src).encode('utf-8')

# Parse credentials
def parse_cred(cred):
    result = None
    if cred != None:
        result = []
        for c in cred.split(","):
            parts = c.split(":")
            result.append(pb.ClientCred(method=parts[0] if len(parts) > 0 else None,
                value=parts[1] if len(parts) > 1 else None,
                response=parts[2] if len(parts) > 2 else None))

    return result

# Read a value in the server response using dot notation, i.e.
# $user.params.token or $meta.sub[1].user
def getVar(path):
    if not path.startswith("$"):
        return path

    parts = path.split('.')
    if parts[0] not in Variables:
        return None
    var = Variables[parts[0]]
    if len(parts) > 1:
        parts = parts[1:]
        reIndex = re.compile(r"(\w+)\[(\w+)\]")
        for p in parts:
            x = None
            m = reIndex.match(p)
            if m:
                p = m.group(1)
                if m.group(2).isdigit():
                    x = int(m.group(2))
                else:
                    x = m.group(2)
            var = getattr(var, p)
            if x or x == 0:
                var = var[x]
    return var

# Dereference values, i.e. cmd.val == $usr => cmd.val == <actual value of usr>
def derefVals(cmd):
    for key in dir(cmd):
        if not key.startswith("__") and key != 'varname':
            val = getattr(cmd, key)
            if type(val) is str and val.startswith("$"):
                setattr(cmd, key, getVar(val))
    return cmd

# Support for asynchronous input-output to/from stdin/stdout

# Stdout asynchronously writes to sys.stdout
def stdout(*args):
    text = ""
    for a in args:
        text = text + str(a) + " "
    # Strip just the spaces here, don't strip the newline or tabs.
    text = text.strip(" ")
    if text:
        OutputQueue.put(text)

# Stdoutln asynchronously writes to sys.stdout and adds a new line to input.
def stdoutln(*args):
    args = args + ("\n",)
    stdout(*args)

# Prints prompt and reads lines from stdin.
def readLinesFromStdin():
    global IsInteractive
    if IsInteractive:
        while True:
            try:
                line = Prompt.prompt()
                yield line
            except EOFError as e:
                # Ctrl+D.
                break
    else:
        # iter(...) is a workaround for a python2 bug https://bugs.python.org/issue3907
        for cmd in iter(sys.stdin.readline, ''):
            yield cmd


# Stdin reads a possibly multiline input from stdin and queues it for asynchronous processing.
def stdin(InputQueue):
    partial_input = ""
    try:
        for cmd in readLinesFromStdin():
            cmd = cmd.strip()
            # Check for continuation symbol \ in the end of the line.
            if len(cmd) > 0 and cmd[-1] == "\\":
                cmd = cmd[:-1].rstrip()
                if cmd:
                    if partial_input:
                        partial_input += " " + cmd
                    else:
                        partial_input = cmd

                if IsInteractive:
                    sys.stdout.write("... ")
                    sys.stdout.flush()

                continue

            # Check if we have cached input from a previous multiline command.
            if partial_input:
                if cmd:
                    partial_input += " " + cmd
                InputQueue.put(partial_input)
                partial_input = ""
                continue

            InputQueue.put(cmd)

            # Stop processing input
            if cmd == 'exit' or cmd == 'quit' or cmd == '.exit' or cmd == '.quit':
                return

    except Exception as ex:
        printerr("Exception in stdin", ex)

    InputQueue.put("exit")

# Constructing individual messages
# {hi}
def hiMsg(id):
    OnCompletion[str(id)] = lambda params: print_server_params(params)
    return pb.ClientMsg(hi=pb.ClientHi(id=str(id), user_agent=APP_NAME + "/" + APP_VERSION + " (" +
        platform.system() + "/" + platform.release() + "); gRPC-python/" + LIB_VERSION + "+" + GRPC_VERSION,
        ver=LIB_VERSION, lang="EN"))

# {acc}
def accMsg(id, cmd, ignored):
    if cmd.uname:
        cmd.scheme = 'basic'
        if cmd.password == None:
            cmd.password = ''
        cmd.secret = str(cmd.uname) + ":" + str(cmd.password)

    if cmd.secret:
        if cmd.scheme == None:
            cmd.scheme = 'basic'
        cmd.secret = cmd.secret.encode('utf-8')
    else:
        cmd.secret = b''

    state = None
    if cmd.suspend == 'true':
        state = 'susp'
    elif cmd.suspend == 'false':
        state = 'ok'

    cmd.public = encode_to_bytes(make_vcard(cmd.fn, cmd.photo))
    cmd.private = encode_to_bytes(cmd.private)
    return pb.ClientMsg(acc=pb.ClientAcc(id=str(id), user_id=cmd.user, state=state,
        scheme=cmd.scheme, secret=cmd.secret, login=cmd.do_login, tags=cmd.tags.split(",") if cmd.tags else None,
        desc=pb.SetDesc(default_acs=pb.DefaultAcsMode(auth=cmd.auth, anon=cmd.anon),
            public=cmd.public, private=cmd.private),
        cred=parse_cred(cmd.cred)), on_behalf_of=DefaultUser)

# {login}
def loginMsg(id, cmd, args):
    if cmd.secret == None:
        if cmd.uname == None:
            cmd.uname = ''
        if cmd.password == None:
            cmd.password = ''
        cmd.secret = str(cmd.uname) + ":" + str(cmd.password)
        cmd.secret = cmd.secret.encode('utf-8')
    elif cmd.scheme == "basic":
        # Assuming secret is a uname:password string.
        cmd.secret = str(cmd.secret).encode('utf-8')
    else:
        # All other schemes: assume secret is a base64-encoded string
        cmd.secret = base64.b64decode(cmd.secret)

    msg = pb.ClientMsg(login=pb.ClientLogin(id=str(id), scheme=cmd.scheme, secret=cmd.secret,
        cred=parse_cred(cmd.cred)))

<<<<<<< HEAD
    if args.no_cookie or not IsInteractive:
=======
    if cmd.no_cookie or not IsInteractive:
>>>>>>> 7453d497
        OnCompletion[str(id)] = lambda params: handle_login(params)
    else:
        OnCompletion[str(id)] = lambda params: save_cookie(params)

    return msg

# {sub}
def subMsg(id, cmd, ignored):
    if not cmd.topic:
        cmd.topic = DefaultTopic
    if cmd.get_query:
        cmd.get_query = pb.GetQuery(what=cmd.get_query.split(",").join(" "))
    cmd.public = encode_to_bytes(make_vcard(cmd.fn, cmd.photo))
    cmd.private = encode_to_bytes(cmd.private)
    return pb.ClientMsg(sub=pb.ClientSub(id=str(id), topic=cmd.topic,
        set_query=pb.SetQuery(
            desc=pb.SetDesc(public=cmd.public, private=cmd.private,
                default_acs=pb.DefaultAcsMode(auth=cmd.auth, anon=cmd.anon)),
            sub=pb.SetSub(mode=cmd.mode),
            tags=cmd.tags.split(",") if cmd.tags else None), get_query=cmd.get_query), on_behalf_of=DefaultUser)

# {leave}
def leaveMsg(id, cmd, ignored):
    if not cmd.topic:
        cmd.topic = DefaultTopic
    return pb.ClientMsg(leave=pb.ClientLeave(id=str(id), topic=cmd.topic, unsub=cmd.unsub), on_behalf_of=DefaultUser)

# {pub}
def pubMsg(id, cmd, ignored):
    if not cmd.topic:
        cmd.topic = DefaultTopic

    head = {}
    if cmd.drafty or cmd.image or cmd.attachment:
        head['mime'] = encode_to_bytes('text/x-drafty')

    # Excplicitly provided 'mime' will override the one assigned above.
    if cmd.head:
        for h in cmd.head.split(","):
            key, val = h.split(":")
            head[key] = encode_to_bytes(val)

    content = json.loads(cmd.drafty) if cmd.drafty \
        else inline_image(cmd.image) if cmd.image \
        else attachment(cmd.attachment) if cmd.attachment \
        else cmd.content

    if not content:
        return None

    return pb.ClientMsg(pub=pb.ClientPub(id=str(id), topic=cmd.topic, no_echo=True,
        head=head, content=encode_to_bytes(content)), on_behalf_of=DefaultUser)

# {get}
def getMsg(id, cmd, ignored):
    if not cmd.topic:
        cmd.topic = DefaultTopic

    what = []
    if cmd.desc:
        what.append("desc")
    if cmd.sub:
        what.append("sub")
    if cmd.tags:
        what.append("tags")
    if cmd.data:
        what.append("data")
    return pb.ClientMsg(get=pb.ClientGet(id=str(id), topic=cmd.topic,
        query=pb.GetQuery(what=" ".join(what))), on_behalf_of=DefaultUser)

# {set}
def setMsg(id, cmd, ignored):
    if not cmd.topic:
        cmd.topic = DefaultTopic

    if cmd.public == None:
        cmd.public = encode_to_bytes(make_vcard(cmd.fn, cmd.photo))
    else:
        cmd.public = encode_to_bytes(cmd.public)
    cmd.private = encode_to_bytes(cmd.private)
    return pb.ClientMsg(set=pb.ClientSet(id=str(id), topic=cmd.topic,
        query=pb.SetQuery(
            desc=pb.SetDesc(default_acs=pb.DefaultAcsMode(auth=cmd.auth, anon=cmd.anon),
                public=cmd.public, private=cmd.private),
        sub=pb.SetSub(user_id=cmd.user, mode=cmd.mode),
        tags=cmd.tags.split(",") if cmd.tags else None)), on_behalf_of=DefaultUser)

# {del}
def delMsg(id, cmd, ignored):
    if not cmd.what:
        stdoutln("Must specify what to delete")
        return None

    cmd.topic = cmd.topic if cmd.topic else DefaultTopic
    cmd.user = cmd.user if cmd.user else DefaultUser
    enum_what = None
    before = None
    seq_list = None
    if cmd.what == 'msg':
        if not cmd.topic:
            stdoutln("Must specify topic to delete messages")
            return None
        enum_what = pb.ClientDel.MSG
        cmd.user = None
        if cmd.msglist == 'all':
            seq_list = [pb.DelQuery(range=pb.SeqRange(low=1, hi=0x8FFFFFF))]
        elif cmd.msglist != None:
            seq_list = [pb.DelQuery(seq_id=int(x.strip())) for x in cmd.msglist.split(',')]

    elif cmd.what == 'sub':
        if not cmd.user or not cmd.topic:
            stdoutln("Must specify topic and user to delete subscription")
            return None
        enum_what = pb.ClientDel.SUB

    elif cmd.what == 'topic':
        if not cmd.topic:
            stdoutln("Must specify topic to delete")
            return None
        enum_what = pb.ClientDel.TOPIC
        cmd.user = None

    elif cmd.what == 'user':
        enum_what = pb.ClientDel.USER
        cmd.topic = None

    else:
        stdoutln("Unrecognized delete option '", cmd.what, "'")
        return None

    msg = pb.ClientMsg(on_behalf_of=DefaultUser)
    # Field named 'del' conflicts with the keyword 'del. This is a work around.
    xdel = getattr(msg, 'del')
    """
    setattr(msg, 'del', pb.ClientDel(id=str(id), topic=topic, what=enum_what, hard=hard,
        del_seq=seq_list, user_id=user))
    """
    xdel.id = str(id)
    xdel.what = enum_what
    if cmd.hard != None:
        xdel.hard = cmd.hard
    if seq_list != None:
        xdel.del_seq.extend(seq_list)
    if cmd.user != None:
        xdel.user_id = cmd.user
    if cmd.topic != None:
        xdel.topic = cmd.topic

    return msg

# {note}
def noteMsg(id, cmd, ignored):
    if not cmd.topic:
        cmd.topic = DefaultTopic

    enum_what = None
    if cmd.what == 'kp':
        enum_what = pb.KP
        cmd.seq = None
    elif cmd.what == 'read':
        enum_what = pb.READ
        cmd.seq = int(cmd.seq)
    elif what == 'recv':
        enum_what = pb.RECV
        cmd.seq = int(cmd.seq)
    return pb.ClientMsg(note=pb.ClientNote(topic=cmd.topic, what=enum_what, seq_id=cmd.seq), on_behalf_of=DefaultUser)

# Upload file out of band over HTTP(S) (not gRPC).
def upload(id, cmd, args):
    try:
        scheme = 'https' if args.ssl else 'http'
        result = requests.post(
            scheme + '://' + args.web_host + '/v' + PROTOCOL_VERSION + '/file/u/',
            headers = {
                'X-Tinode-APIKey': args.api_key,
                'X-Tinode-Auth': 'Token ' + AuthToken,
                'User-Agent': APP_NAME + " " + APP_VERSION + "/" + LIB_VERSION
            },
            data = {'id': id},
            files = {'file': (cmd.filename, open(cmd.filename, 'rb'))})
        handle_ctrl(dotdict(json.loads(result.text)['ctrl']))

    except Exception as ex:
        stdoutln("Failed to upload '{0}'".format(cmd.filename), ex)

    return None

# Given an array of parts, parse commands and arguments
def parse_cmd(parts):
    parser = None
    if parts[0] == "acc":
        parser = argparse.ArgumentParser(prog=parts[0], description='Create or alter an account')
        parser.add_argument('--user', default='new', help='ID of the account to update')
        parser.add_argument('--scheme', default=None, help='authentication scheme, default=basic')
        parser.add_argument('--secret', default=None, help='secret for authentication')
        parser.add_argument('--uname', default=None, help='user name for basic authentication')
        parser.add_argument('--password', default=None, help='password for basic authentication')
        parser.add_argument('--do-login', action='store_true', help='login with the newly created account')
        parser.add_argument('--tags', action=None, help='tags for user discovery, comma separated list without spaces')
        parser.add_argument('--fn', default=None, help='user\'s human name')
        parser.add_argument('--photo', default=None, help='avatar file name')
        parser.add_argument('--private', default=None, help='user\'s private info')
        parser.add_argument('--auth', default=None, help='default access mode for authenticated users')
        parser.add_argument('--anon', default=None, help='default access mode for anonymous users')
        parser.add_argument('--cred', default=None, help='credentials, comma separated list in method:value format, e.g. email:test@example.com,tel:12345')
        parser.add_argument('--suspend', default=None, help='true to suspend the account, false to un-suspend')
    elif parts[0] == "del":
        parser = argparse.ArgumentParser(prog=parts[0], description='Delete message(s), subscription, topic, user')
        parser.add_argument('what', default=None, help='what to delete')
        parser.add_argument('--topic', default=None, help='topic being affected')
        parser.add_argument('--user', default=None, help='either delete this user or a subscription with this user')
        parser.add_argument('--seq', default=None, help='"all" or comma separated list of message IDs to delete')
        parser.add_argument('--hard', action='store_true', help='request to hard-delete')
    elif parts[0] == "login":
        parser = argparse.ArgumentParser(prog=parts[0], description='Authenticate current session')
        parser.add_argument('secret', nargs='?', default=argparse.SUPPRESS, help='secret for authentication')
        parser.add_argument('--scheme', default='basic', help='authentication schema, default=basic')
        parser.add_argument('--secret', dest='secret', default=None, help='secret for authentication')
        parser.add_argument('--uname', default=None, help='user name in basic authentication scheme')
        parser.add_argument('--password', default=None, help='password in basic authentication scheme')
        parser.add_argument('--cred', default=None, help='credentials, comma separated list in method:value:response format, e.g. email:test@example.com,tel:12345')
    elif parts[0] == "sub":
        parser = argparse.ArgumentParser(prog=parts[0], description='Subscribe to topic')
        parser.add_argument('topic', nargs='?', default=argparse.SUPPRESS, help='topic to subscribe to')
        parser.add_argument('--topic', dest='topic', default=None, help='topic to subscribe to')
        parser.add_argument('--fn', default=None, help='topic\'s user-visible name')
        parser.add_argument('--photo', default=None, help='avatar file name')
        parser.add_argument('--private', default=None, help='topic\'s private info')
        parser.add_argument('--auth', default=None, help='default access mode for authenticated users')
        parser.add_argument('--anon', default=None, help='default access mode for anonymous users')
        parser.add_argument('--mode', default=None, help='new value of access mode')
        parser.add_argument('--tags', default=None, help='tags for topic discovery, comma separated list without spaces')
        parser.add_argument('--get-query', default=None, help='query for topic metadata or messages, comma separated list without spaces')
    elif parts[0] == "leave":
        parser = argparse.ArgumentParser(prog=parts[0], description='Detach or unsubscribe from topic')
        parser.add_argument('topic', nargs='?', default=argparse.SUPPRESS, help='topic to detach from')
        parser.add_argument('--topic', dest='topic', default=None, help='topic to detach from')
        parser.add_argument('--unsub', action='store_true', help='detach and unsubscribe from topic')
    elif parts[0] == "pub":
        parser = argparse.ArgumentParser(prog=parts[0], description='Send message to topic')
        parser.add_argument('topic', nargs='?', default=argparse.SUPPRESS, help='topic to publish to')
        parser.add_argument('--topic', dest='topic', default=None, help='topic to publish to')
        parser.add_argument('content', nargs='?', default=argparse.SUPPRESS, help='message to send')
        parser.add_argument('--head', help='message headers')
        parser.add_argument('--content', dest='content', help='message to send')
        parser.add_argument('--drafty', help='structured message to send, e.g. drafty content')
        parser.add_argument('--image', help='image file to insert into message (not implemented yet)')
        parser.add_argument('--attachment', help='file to send as an attachment (not implemented yet)')
    elif parts[0] == "get":
        parser = argparse.ArgumentParser(prog=parts[0], description='Query topic for messages or metadata')
        parser.add_argument('topic', nargs='?', default=argparse.SUPPRESS, help='topic to query')
        parser.add_argument('--topic', dest='topic', default=None, help='topic to query')
        parser.add_argument('--desc', action='store_true', help='query topic description')
        parser.add_argument('--sub', action='store_true', help='query topic subscriptions')
        parser.add_argument('--tags', action='store_true', help='query topic tags')
        parser.add_argument('--data', action='store_true', help='query topic messages')
    elif parts[0] == "set":
        parser = argparse.ArgumentParser(prog=parts[0], description='Update topic metadata')
        parser.add_argument('topic', help='topic to update')
        parser.add_argument('--fn', help='topic\'s title')
        parser.add_argument('--photo', help='avatar file name')
        parser.add_argument('--public', help='topic\'s public info, alternative to fn+photo')
        parser.add_argument('--private', help='topic\'s private info')
        parser.add_argument('--auth', help='default access mode for authenticated users')
        parser.add_argument('--anon', help='default access mode for anonymous users')
        parser.add_argument('--user', help='ID of the account to update')
        parser.add_argument('--mode', help='new value of access mode')
        parser.add_argument('--tags', help='tags for topic discovery, comma separated list without spaces')
    elif parts[0] == "note":
        parser = argparse.ArgumentParser(prog=parts[0], description='Send notification to topic, ex "note kp"')
        parser.add_argument('topic', help='topic to notify')
        parser.add_argument('what', nargs='?', default='kp', const='kp', choices=['kp', 'read', 'recv'],
            help='notification type: kp (key press), recv, read - message received or read receipt')
        parser.add_argument('--seq', help='message ID being reported')
    elif parts[0] == "upload":
        parser = argparse.ArgumentParser(prog=parts[0], description='Upload file out of band')
        parser.add_argument('filename', help='name of the file to upload')
    return parser

# Parses command line into command and parameters.
def parse_input(cmd):
    # Split line into parts using shell-like syntax.
    try:
        parts = shlex.split(cmd, comments=True)
    except Exception as err:
        printout('Error parsing command: ', err)
        return None
    if len(parts) == 0:
        return None

    parser = None
    varname = None
    synchronous = False
    failOnError = False

    if parts[0] == ".use":
        parser = argparse.ArgumentParser(prog=parts[0], description='Set default user or topic')
        parser.add_argument('--user', default="unchanged", help='ID of default (on_behalf_of) user')
        parser.add_argument('--topic', default="unchanged", help='Name of default topic')

    elif parts[0] == ".await" or parts[0] == ".must":
        # .await|.must [<$variable_name>] <waitable_command> <params>
        if len(parts) > 1:
            synchronous = True
            failOnError = parts[0] == ".must"
            if len(parts) > 2 and parts[1][0] == '$':
                # Varname is given
                varname = parts[1]
                parts = parts[2:]
                parser = parse_cmd(parts)
            else:
                # No varname
                parts = parts[1:]
                parser = parse_cmd(parts)

    elif parts[0] == ".log":
        parser = argparse.ArgumentParser(prog=parts[0], description='Write value of a variable to stdout')
        parser.add_argument('varname', help='name of the variable to print')

    elif parts[0] == ".sleep":
        parser = argparse.ArgumentParser(prog=parts[0], description='Pause execution')
        parser.add_argument('millis', type=int, help='milliseconds to wait')

    else:
        parser = parse_cmd(parts)

    if not parser:
        printout("Unrecognized:", parts[0])
        printout("Possible commands:")
        printout("\t.await\t- wait for completion of an operation")
        printout("\t.exit\t- exit the program (also .quit)")
        printout("\t.log\t- write value of a variable to stdout")
        printout("\t.must\t- wait for completion of an operation, terminate on failure")
        printout("\t.sleep\t- pause execution")
        printout("\t.use\t- set default user (on_behalf_of) or topic")
        printout("\tacc\t- create or alter an account")
        printout("\tdel\t- delete message(s), topic, subscription, or user")
        printout("\tget\t- query topic for metadata or messages")
        printout("\tleave\t- detach or unsubscribe from topic")
        printout("\tlogin\t- authenticate current session")
        printout("\tnote\t- send a notification")
        printout("\tpub\t- post message to topic")
        printout("\tset\t- update topic metadata")
        printout("\tsub\t- subscribe to topic")
        printout("\tupload\t- upload file out of band")
        printout("\n\tType <command> -h for help")
        return None

    try:
        args = parser.parse_args(parts[1:])
        args.cmd = parts[0]
        args.synchronous = synchronous
        args.failOnError = failOnError
        if varname:
            args.varname = varname
        return args

    except SystemExit:
        return None

# Process command-line input string: execute local commands, generate
# protobuf messages for remote commands.
def serialize_cmd(string, id, args):
    """Take string read from the command line, convert in into a protobuf message"""
    messages = {
        "acc": accMsg,
        "login": loginMsg,
        "sub": subMsg,
        "leave": leaveMsg,
        "pub": pubMsg,
        "get": getMsg,
        "set": setMsg,
        "del": delMsg,
        "note": noteMsg
    }
    try:
        # Convert string into a dictionary
        cmd = parse_input(string)
        if cmd == None:
            return None, None

        # Process dictionary
        if cmd.cmd == ".log":
            stdoutln(getVar(cmd.varname))
            return None, None

        elif cmd.cmd == ".use":
            if cmd.user != "unchanged":
                global DefaultUser
                DefaultUser = cmd.user
                stdoutln("Default user='" + DefaultUser + "'")
            if cmd.topic != "unchanged":
                global DefaultTopic
                DefaultTopic = cmd.topic
                stdoutln("Default topic='" + DefaultTopic + "'")
            return None, None

        elif cmd.cmd == ".sleep":
            stdoutln("Pausing for " + str(cmd.millis) + "ms...")
            time.sleep(cmd.millis/1000.)
            return None, None

        elif cmd.cmd == "upload":
            # Start async upload
            upload_thread = threading.Thread(target=upload, args=(id, derefVals(cmd), args), name="Uploader_"+cmd.filename)
            upload_thread.start()
            cmd.no_yield = True
            return True, cmd

        elif cmd.cmd in messages:
            return messages[cmd.cmd](id, derefVals(cmd), args), cmd

        else:
            stdoutln("Error: unrecognized: '{0}'".format(cmd.cmd))
            return None, None

    except Exception as err:
        stdoutln("Error in '{0}': {1}".format(cmd.cmd, err))
        return None, None

# Generator of protobuf messages.
def gen_message(scheme, secret, args):
    """Client message generator: reads user input as string,
    converts to pb.ClientMsg, and yields"""
    global InputThread
    global WaitingFor

    random.seed()
    id = random.randint(10000,60000)

    # Asynchronous input-output
    InputThread = threading.Thread(target=stdin, args=(InputQueue,))
    InputThread.daemon = True
    InputThread.start()

    yield hiMsg(id)

    if scheme != None:
        id += 1
        login = lambda:None
        setattr(login, 'scheme', scheme)
        setattr(login, 'secret', secret)
        setattr(login, 'cred', None)
        yield loginMsg(id, login, args)

    print_prompt = True

    while True:
        try:
            if not WaitingFor and not InputQueue.empty():
                id += 1
                inp = InputQueue.get()

                if inp == 'exit' or inp == 'quit' or inp == '.exit' or inp == '.quit':
                    return

                pbMsg, cmd = serialize_cmd(inp, id, args)
                print_prompt = IsInteractive
                if pbMsg != None:
                    if not IsInteractive:
                        sys.stdout.write("=> " + inp + "\n")
                        sys.stdout.flush()

                    if cmd.synchronous:
                        cmd.await_ts = time.time()
                        cmd.await_id = str(id)
                        WaitingFor = cmd

                    if not hasattr(cmd, 'no_yield'):
                        yield pbMsg

            elif not OutputQueue.empty():
                sys.stdout.write("\r<= "+OutputQueue.get())
                sys.stdout.flush()
                print_prompt = IsInteractive

            else:
                if print_prompt:
                    sys.stdout.write("tn> ")
                    sys.stdout.flush()
                    print_prompt = False
                if WaitingFor:
                    if time.time() - WaitingFor.await_ts > AWAIT_TIMEOUT:
                        stdoutln("Timeout while waiting for '{0}' response".format(WaitingFor.cmd))
                        WaitingFor = None

                time.sleep(0.1)

        except Exception as err:
            stdoutln("Exception in generator: {0}".format(err))


# Handle {ctrl} server response
def handle_ctrl(ctrl):
    global WaitingFor

    # Run code on command completion
    func = OnCompletion.get(ctrl.id)
    if func:
        del OnCompletion[ctrl.id]
        if ctrl.code >= 200 and ctrl.code < 400:
            func(ctrl.params)

    if WaitingFor and WaitingFor.await_id == ctrl.id:
        if 'varname' in WaitingFor:
            Variables[WaitingFor.varname] = ctrl
        if WaitingFor.failOnError and ctrl.code >= 400:
            raise Exception(str(ctrl.code) + " " + ctrl.text)
        WaitingFor = None

    topic = " (" + str(ctrl.topic) + ")" if ctrl.topic else ""
    stdoutln("\r<= " + str(ctrl.code) + " " + ctrl.text + topic)


# The main processing loop: send messages to server, receive responses.
def run(args, schema, secret):
    global WaitingFor
    global Variables
    global IsInteractive
    global Prompt

    try:
        if IsInteractive:
            Prompt = PromptSession()
        # Create secure channel with default credentials.
        channel = None
        if args.ssl:
            opts = (('grpc.ssl_target_name_override', args.ssl_host),) if args.ssl_host else None
            channel = grpc.secure_channel(args.host, grpc.ssl_channel_credentials(), opts)
        else:
            channel = grpc.insecure_channel(args.host)

        # Call the server
        stream = pbx.NodeStub(channel).MessageLoop(gen_message(schema, secret, args))

        # Read server responses
        for msg in stream:
            if msg.HasField("ctrl"):
                handle_ctrl(msg.ctrl)

            elif msg.HasField("meta"):
                what = []
                if len(msg.meta.sub) > 0:
                    what.append("sub")
                if msg.meta.HasField("desc"):
                    what.append("desc")
                if msg.meta.HasField("del"):
                    what.append("del")
                if len(msg.meta.tags) > 0:
                    what.append("tags")
                stdoutln("\r<= meta " + ",".join(what) + " " + msg.meta.topic)

                if WaitingFor and WaitingFor.await_id == msg.meta.id:
                    if 'varname' in WaitingFor:
                        Variables[WaitingFor.varname] = msg.meta
                    WaitingFor = None

            elif msg.HasField("data"):
                stdoutln("\n\rFrom: " + msg.data.from_user_id)
                stdoutln("Topic: " + msg.data.topic)
                stdoutln("Seq: " + str(msg.data.seq_id))
                if msg.data.head:
                    stdoutln("Headers:")
                    for key in msg.data.head:
                        stdoutln("\t" + key + ": "+str(msg.data.head[key]))
                stdoutln(json.loads(msg.data.content))

            elif msg.HasField("pres"):
                pass

            elif msg.HasField("info"):
                what = "unknown"
                if msg.info.what == pb.READ:
                    what = "read"
                elif msg.info.what == pb.RECV:
                    what = "recv"
                elif msg.info.what == pb.KP:
                    what = "kp"
                stdoutln("\rMessage #" + str(msg.info.seq_id) + " " + what +
                    " by " + msg.info.from_user_id + "; topic=" + msg.info.topic + " (" + msg.topic + ")")

            else:
                stdoutln("\rMessage type not handled" + str(msg))

    except grpc.RpcError as err:
        # print(err)
        printerr("gRPC failed with {0}: {1}".format(err.code(), err.details()))
    except Exception as ex:
        printerr("Request failed: {0}".format(ex))
        # print(traceback.format_exc())
    finally:
        printout('Shutting down...')
        channel.close()
        if InputThread != None:
            InputThread.join(0.3)

# Read cookie file for logging in with the cookie.
def read_cookie():
    try:
        cookie = open('.tn-cli-cookie', 'r')
        params = json.load(cookie)
        cookie.close()
        return params.get("token")

    except Exception as err:
        println("Missing or invalid cookie file '.tn-cli-cookie'", err)
        return None

# Lambda for handling login
def handle_login(params):
    global AuthToken

    if params == None:
        return None

    # Protobuf map 'params' is a map which is not a python object or a dictionary. Convert it.
    nice = {}
    for p in params:
        nice[p] = json.loads(params[p])

    stdoutln("Authenticated as", nice.get('user'))

    AuthToken = nice.get('token')

    return nice

# Save cookie to file after successful login.
def save_cookie(params):
    if params == None:
        return

    try:
        cookie = open('.tn-cli-cookie', 'w')
        json.dump(handle_login(params), cookie)
        cookie.close()
    except Exception as err:
        stdoutln("Failed to save authentication cookie", err)

# Log server info.
def print_server_params(params):
    servParams = []
    for p in params:
        servParams.append(p + ": " + str(json.loads(params[p])))
    stdoutln("\r<= Connected to server: " + "; ".join(servParams))

if __name__ == '__main__':
    """Parse command-line arguments. Extract host name and authentication scheme, if one is provided"""
    version = APP_VERSION + "/" + LIB_VERSION + "; gRPC/" + GRPC_VERSION
    purpose = "Tinode command line client. Version " + version + "."

    parser = argparse.ArgumentParser(description=purpose)
    parser.add_argument('--host', default='localhost:6061', help='address of Tinode gRPC server')
    parser.add_argument('--web-host', default='localhost:6060', help='address of Tinode web server')
    parser.add_argument('--ssl', action='store_true', help='connect to server over secure connection')
    parser.add_argument('--ssl-host', help='SSL host name to use instead of default (useful for connecting to localhost)')
    parser.add_argument('--login-basic', help='login using basic authentication username:password')
    parser.add_argument('--login-token', help='login using token authentication')
    parser.add_argument('--login-cookie', action='store_true', help='read token from cookie file and use it for authentication')
    parser.add_argument('--no-login', action='store_true', help='do not login even if cookie file is present; default in non-interactive (scripted) mode')
    parser.add_argument('--no-cookie', action='store_true', help='do not save login cookie; default in non-interactive (scripted) mode')
    parser.add_argument('--api-key', default='AQEAAAABAAD_rAp4DJh05a1HAwFT3A6K', help='API key for file uploads')
    parser.add_argument('--version', action='store_true', help='print version')
    args = parser.parse_args()

    if args.version:
        printout(version)
        exit()

    printout(purpose)
    printout("Secure server" if args.ssl else "Server", "at '"+args.host+"'",
        "SNI="+args.ssl_host if args.ssl_host else "")

    schema = None
    secret = None

    if not args.no_login:
        if args.login_token:
            """Use token to login"""
            schema = 'token'
            secret = args.login_token.encode('ascii')
            printout("Logging in with token", args.login_token)

        elif args.login_basic:
            """Use username:password"""
            schema = 'basic'
            secret = args.login_basic
            printout("Logging in with login:password", args.login_basic)

        elif IsInteractive:
            """Interactive mode only: try reading the cookie file"""
            try:
                schema = 'token'
                secret = read_cookie()
                printout("Logging in with cookie file")
            except Exception as err:
                printerr("Failed to read authentication cookie", err)

    run(args, schema, secret)<|MERGE_RESOLUTION|>--- conflicted
+++ resolved
@@ -387,11 +387,7 @@
     msg = pb.ClientMsg(login=pb.ClientLogin(id=str(id), scheme=cmd.scheme, secret=cmd.secret,
         cred=parse_cred(cmd.cred)))
 
-<<<<<<< HEAD
     if args.no_cookie or not IsInteractive:
-=======
-    if cmd.no_cookie or not IsInteractive:
->>>>>>> 7453d497
         OnCompletion[str(id)] = lambda params: handle_login(params)
     else:
         OnCompletion[str(id)] = lambda params: save_cookie(params)
